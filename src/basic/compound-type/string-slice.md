--- conflicted
+++ resolved
@@ -92,16 +92,10 @@
 >  let s = "中国人";
 >  let a = &s[0..2];
 >  println!("{}",a);
-<<<<<<< HEAD
-> ```
+>```
 >
 > 因为我们只取 `s` 字符串的前两个字节，但是本例中每个汉字占用三个字节，因此没有落在边界处，也就是连 `中` 字都取不完整，此时程序会直接崩溃退出，如果改成 `&s[0..3]`，则可以正常通过编译。
-> 因此，当你需要对字符串做切片索引操作时，需要格外小心这一点, 关于该如何操作 UTF-8 字符串，参见[这里](#操作-UTF8-字符串)
-=======
->```
->因为我们只取 `s` 字符串的前两个字节，但是本例中每个汉字占用三个字节，因此没有落在边界处，也就是连 `中` 字都取不完整，此时程序会直接崩溃退出，如果改成 `&s[0..3]`，则可以正常通过编译。
 > 因此，当你需要对字符串做切片索引操作时，需要格外小心这一点, 关于该如何操作 UTF-8 字符串，参见[这里](#操作-utf8-字符串)
->>>>>>> c70ddf86
 
 字符串切片的类型标识是 `&str`，因此我们可以这样声明一个函数，输入 `String` 类型，返回它的切片: `fn first_word(s: &String) -> &str `。
 
